--- conflicted
+++ resolved
@@ -54,16 +54,13 @@
 import org.elasticsearch.index.query.MatchAllQueryBuilder;
 import org.elasticsearch.index.query.QueryBuilders;
 import org.elasticsearch.index.query.QueryParseContext;
-<<<<<<< HEAD
-import org.elasticsearch.indices.IndicesModule;
-import org.elasticsearch.indices.breaker.CircuitBreakerService;
-import org.elasticsearch.indices.breaker.NoneCircuitBreakerService;
-=======
 import org.elasticsearch.index.query.QueryRewriteContext;
 import org.elasticsearch.index.query.TermQueryBuilder;
 import org.elasticsearch.index.query.WrapperQueryBuilder;
 import org.elasticsearch.index.query.functionscore.ScoreFunctionParser;
->>>>>>> 11ce6243
+import org.elasticsearch.indices.IndicesModule;
+import org.elasticsearch.indices.breaker.CircuitBreakerService;
+import org.elasticsearch.indices.breaker.NoneCircuitBreakerService;
 import org.elasticsearch.indices.query.IndicesQueriesRegistry;
 import org.elasticsearch.script.MockScriptEngine;
 import org.elasticsearch.script.Script;
@@ -468,13 +465,8 @@
         if (randomBoolean()) {
             parser.nextToken(); // sometimes we move it on the START_OBJECT to test the embedded case
         }
-<<<<<<< HEAD
         SearchSourceBuilder newBuilder = SearchSourceBuilder.parseSearchSource(parser, parseContext, aggParsers);
-        assertNotSame(testBuilder, newBuilder);
-=======
-        SearchSourceBuilder newBuilder = SearchSourceBuilder.parseSearchSource(parser, parseContext);
         assertNull(parser.nextToken());
->>>>>>> 11ce6243
         assertEquals(testBuilder, newBuilder);
         assertEquals(testBuilder.hashCode(), newBuilder.hashCode());
     }
