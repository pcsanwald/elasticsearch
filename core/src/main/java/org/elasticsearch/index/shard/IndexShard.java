--- conflicted
+++ resolved
@@ -197,17 +197,7 @@
     private final IndexingMemoryController indexingMemoryController;
 
     @Inject
-<<<<<<< HEAD
-    public IndexShard(ShardId shardId, @IndexSettings Settings indexSettings, IndicesLifecycle indicesLifecycle, Store store,
-                      ThreadPool threadPool, MapperService mapperService, IndexQueryParserService queryParserService, IndexCache indexCache, IndexAliasesService indexAliasesService,
-                      IndicesQueryCache indicesQueryCache, CodecService codecService,
-                      TermVectorsService termVectorsService, IndexFieldDataService indexFieldDataService,
-                      @Nullable IndicesWarmer warmer, SimilarityService similarityService, EngineFactory factory,
-                      ShardPath path, BigArrays bigArrays, IndexSearcherWrappingService wrappingService,
-                      IndexingMemoryController indexingMemoryController) {
-=======
     public IndexShard(ShardId shardId, @IndexSettings Settings indexSettings, ShardPath path, Store store, IndexServicesProvider provider) {
->>>>>>> 2fd1cde3
         super(shardId, indexSettings);
         this.codecService = provider.getCodecService();
         this.warmer = provider.getWarmer();
@@ -258,18 +248,16 @@
         this.flushThresholdSize = indexSettings.getAsBytesSize(INDEX_TRANSLOG_FLUSH_THRESHOLD_SIZE, new ByteSizeValue(512, ByteSizeUnit.MB));
         this.disableFlush = indexSettings.getAsBoolean(INDEX_TRANSLOG_DISABLE_FLUSH, false);
         this.indexShardOperationCounter = new IndexShardOperationCounter(logger, shardId);
-<<<<<<< HEAD
-        this.indexingMemoryController = indexingMemoryController;
-
-        // TODO: can we somehow call IMC.forceCheck here?  Since we just became active, it can divvy up the RAM
-        active.set(true);
-=======
+        this.indexingMemoryController = provider.getIndexingMemoryController();
+
         this.searcherWrapper = provider.getIndexSearcherWrapper();
         this.percolatorQueriesRegistry = new PercolatorQueriesRegistry(shardId, indexSettings, queryParserService, indexingService, mapperService, indexFieldDataService);
         if (mapperService.hasMapping(PercolatorService.TYPE_NAME)) {
             percolatorQueriesRegistry.enableRealTimePercolator();
         }
->>>>>>> 2fd1cde3
+
+        // TODO: can we somehow call IMC.forceCheck here?  Since we just became active, it can divvy up the RAM
+        active.set(true);
     }
 
     public Store store() {
